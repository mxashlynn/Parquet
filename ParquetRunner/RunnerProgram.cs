using System;
using System.Collections.Generic;
using ParquetClassLibrary;
using ParquetClassLibrary.Map;
using ParquetClassLibrary.Parquets;
using ParquetClassLibrary.Rooms;

namespace ParquetRunner
{
    /// <summary>
<<<<<<< HEAD
    /// Stores <see cref="Entity"/> and <see cref="EntityID"/> for use in unit testing.
    /// </summary>
    public static class TestEntities
    {
        #region Test Value Components
        public static readonly EntityTag TestTag = "Test Tag";
        public static readonly List<RecipeElement> TestRecipeElementList = new List<RecipeElement> { new RecipeElement(TestTag, 1) };
        #endregion

        #region Test Values
        /// <summary>Used in test patterns in QA routines.</summary>
        public static Floor TestFloor { get; }

        /// <summary>Used in test patterns in QA routines.</summary>
        public static Block TestBlock { get; }

        /// <summary>Used in test patterns in QA routines.</summary>
        public static Block TestLiquid { get; }

        /// <summary>Used in test patterns in QA routines.</summary>
        public static Furnishing TestFurnishing { get; }

        /// <summary>Used in test patterns in QA routines.</summary>
        public static Collectible TestCollectible { get; }

        /// <summary>Used in test patterns in QA routines.</summary>
        public static RoomRecipe TestRoomRecipe { get; }

        /// <summary>Used in initializing <see cref="All"/>.</summary>
        public static List<ParquetParent> Parquets { get; }

        /// <summary>Used in initializing <see cref="All"/>.</summary>
        public static List<RoomRecipe> RoomRecipes { get; }
        #endregion

        static TestEntities()
        {
            TestFloor = new Floor(-All.FloorIDs.Minimum, "3 Test Floor", "Test", "Test", in_addsToRoom: TestTag);
            TestBlock = new Block(-All.BlockIDs.Minimum, "4 Test Block", "Test", "Test", in_addsToRoom: TestTag);
            TestLiquid = new Block(-All.BlockIDs.Minimum - 1, "L Test Liquid Block", "Test", "Test", in_isLiquid: true, in_addsToRoom: TestTag);
            TestFurnishing = new Furnishing(-All.FurnishingIDs.Minimum, "5 Test Furnishing", "Test", "Test",
                                            in_isEntry: true, in_addsToRoom: TestTag);
            TestCollectible = new Collectible(-All.CollectibleIDs.Minimum, "6 Test Collectible", "Test", "Test",
                                              in_addsToRoom: TestTag);
            TestRoomRecipe = new RoomRecipe(-All.RoomRecipeIDs.Minimum - 1, "7 Test Room Recipe", "Test", "Test",
                                            TestRecipeElementList, All.Recipes.Rooms.MinWalkableSpaces + 1,
                                            TestRecipeElementList, TestRecipeElementList);

            // Sets up All so that bounds can be checked in various constructors.
            Parquets = new List<ParquetParent> { TestFloor, TestBlock, TestLiquid, TestFurnishing, TestCollectible };
            RoomRecipes = new List<RoomRecipe> { TestRoomRecipe };
            All.InitializeCollections(Parquets, RoomRecipes);
        }
    }

    /// <summary>
    /// A simple progream used to run some basic features of the <see cref="ParquetClassLibrary"/>.
=======
    /// A simple program used to run some basic features of the <see cref="ParquetClassLibrary"/>.
>>>>>>> 7ba18c39
    /// </summary>
    internal class MainClass
    {
        #region Test Values
        private static readonly ParquetStack TVoid = ParquetStack.Empty;
        private static readonly ParquetStack TWall = new ParquetStack(TestEntities.TestFloor.ID, TestEntities.TestBlock.ID, EntityID.None, EntityID.None);
        private static readonly ParquetStack TDoor = new ParquetStack(TestEntities.TestFloor.ID, TestEntities.TestBlock.ID, TestEntities.TestFurnishing.ID, EntityID.None);
        private static readonly ParquetStack TTile = new ParquetStack(TestEntities.TestFloor.ID, EntityID.None, EntityID.None, EntityID.None);
        private static readonly ParquetStack TStep = new ParquetStack(TestEntities.TestFloor.ID, EntityID.None, TestEntities.TestFurnishing.ID, EntityID.None);
        private static readonly ParquetStack TWell = new ParquetStack(TestEntities.TestFloor.ID, TestEntities.TestLiquid.ID, EntityID.None, EntityID.None);
        private static readonly ParquetStack FStep = new ParquetStack(TestEntities.TestFloor.ID, TestEntities.TestLiquid.ID, TestEntities.TestFurnishing.ID, EntityID.None);

        #region Valid Subregions
        private static readonly ParquetStack[,] OneMinimalRoomMap =
        {
            { TWall, TWall, TWall, TWall, },
            { TWall, TTile, TTile, TWall, },
            { TWall, TTile, TTile, TWall, },
            { TWall, TWall, TDoor, TWall, },
        };
        private static readonly ParquetStack[,] TestRoomMap =
        {
            { TWall, TWall, TWall, TWall, TVoid, },
            { TWall, TTile, TTile, TWall, TVoid, },
            { TWall, TTile, TTile, TDoor, TVoid, },
            { TWall, TWall, TWall, TWall, TVoid, },
        };
        private static readonly ParquetStack[,] OneSimpleRoomMap =
        {
            { TVoid, TVoid, TVoid, TVoid, TVoid, TVoid, TVoid, TVoid, TVoid, TVoid, },
            { TVoid, TWall, TWall, TWall, TWall, TWall, TVoid, TVoid, TVoid, TVoid, },
            { TVoid, TWall, TTile, TTile, TTile, TWall, TVoid, TVoid, TVoid, TVoid, },
            { TVoid, TWall, TTile, TTile, TTile, TWall, TVoid, TVoid, TVoid, TVoid, },
            { TVoid, TWall, TTile, TTile, TTile, TWall, TVoid, TVoid, TVoid, TVoid, },
            { TVoid, TWall, TWall, TDoor, TWall, TWall, TVoid, TVoid, TVoid, TVoid, },
            { TVoid, TVoid, TVoid, TVoid, TVoid, TVoid, TVoid, TVoid, TVoid, TVoid, },
        };
        private static readonly ParquetStack[,] OneRoomCentralPillarMap =
        {
            { TVoid, TVoid, TVoid, TVoid, TVoid, TVoid, TVoid, TVoid, TVoid, TVoid, },
            { TVoid, TWall, TWall, TWall, TWall, TWall, TVoid, TVoid, TVoid, TVoid, },
            { TVoid, TWall, TTile, TTile, TTile, TWall, TVoid, TVoid, TVoid, TVoid, },
            { TVoid, TWall, TTile, TWall, TTile, TWall, TVoid, TVoid, TVoid, TVoid, },
            { TVoid, TWall, TTile, TTile, TTile, TWall, TVoid, TVoid, TVoid, TVoid, },
            { TVoid, TWall, TWall, TDoor, TWall, TWall, TVoid, TVoid, TVoid, TVoid, },
            { TVoid, TVoid, TVoid, TVoid, TVoid, TVoid, TVoid, TVoid, TVoid, TVoid, },
        };
        private static readonly ParquetStack[,] OneRoomCentralWellMap =
        {
            { TVoid, TVoid, TVoid, TVoid, TVoid, TVoid, TVoid, TVoid, TVoid, TVoid, },
            { TVoid, TWall, TWall, TWall, TWall, TWall, TVoid, TVoid, TVoid, TVoid, },
            { TVoid, TWall, TTile, TTile, TTile, TWall, TVoid, TVoid, TVoid, TVoid, },
            { TVoid, TWall, TTile, TWell, TTile, TWall, TVoid, TVoid, TVoid, TVoid, },
            { TVoid, TWall, TTile, TTile, TTile, TWall, TVoid, TVoid, TVoid, TVoid, },
            { TVoid, TWall, TWall, TDoor, TWall, TWall, TVoid, TVoid, TVoid, TVoid, },
            { TVoid, TVoid, TVoid, TVoid, TVoid, TVoid, TVoid, TVoid, TVoid, TVoid, },
        };
        private static readonly ParquetStack[,] OneRoomCentralVoidMap =
        {
            { TVoid, TVoid, TVoid, TVoid, TVoid, TVoid, TVoid, TVoid, TVoid, TVoid, },
            { TVoid, TWall, TWall, TWall, TWall, TWall, TVoid, TVoid, TVoid, TVoid, },
            { TVoid, TWall, TTile, TTile, TTile, TWall, TVoid, TVoid, TVoid, TVoid, },
            { TVoid, TWall, TTile, TVoid, TTile, TWall, TVoid, TVoid, TVoid, TVoid, },
            { TVoid, TWall, TTile, TTile, TTile, TWall, TVoid, TVoid, TVoid, TVoid, },
            { TVoid, TWall, TWall, TDoor, TWall, TWall, TVoid, TVoid, TVoid, TVoid, },
            { TVoid, TVoid, TVoid, TVoid, TVoid, TVoid, TVoid, TVoid, TVoid, TVoid, },
        };
        private static readonly ParquetStack[,] OneRoomCornerLakeMap =
        {
            { TVoid, TVoid, TVoid, TVoid, TVoid, TVoid, TVoid, TVoid, TVoid, TVoid, },
            { TVoid, TWall, TWall, TWall, TWall, TWall, TVoid, TVoid, TVoid, TVoid, },
            { TVoid, TWall, TWell, TWell, TTile, TWall, TVoid, TVoid, TVoid, TVoid, },
            { TVoid, TWall, TWell, TWell, TTile, TWall, TVoid, TVoid, TVoid, TVoid, },
            { TVoid, TWall, TTile, TTile, TTile, TWall, TVoid, TVoid, TVoid, TVoid, },
            { TVoid, TWall, TWall, TDoor, TWall, TWall, TVoid, TVoid, TVoid, TVoid, },
            { TVoid, TVoid, TVoid, TVoid, TVoid, TVoid, TVoid, TVoid, TVoid, TVoid, },
        };
        private static readonly ParquetStack[,] OneRoomIntrusionMap =
        {
            { TVoid, TVoid, TVoid, TVoid, TVoid, TVoid, TVoid, TVoid, TVoid, TVoid, },
            { TVoid, TWall, TWall, TWall, TWall, TWall, TVoid, TVoid, TVoid, TVoid, },
            { TVoid, TWall, TTile, TTile, TTile, TWall, TVoid, TVoid, TVoid, TVoid, },
            { TVoid, TWall, TTile, TWall, TWall, TWall, TVoid, TVoid, TVoid, TVoid, },
            { TVoid, TWall, TTile, TTile, TTile, TWall, TVoid, TVoid, TVoid, TVoid, },
            { TVoid, TWall, TWall, TDoor, TWall, TWall, TVoid, TVoid, TVoid, TVoid, },
            { TVoid, TVoid, TVoid, TVoid, TVoid, TVoid, TVoid, TVoid, TVoid, TVoid, },
        };
        private static readonly ParquetStack[,] OneRoomExtrusionMap =
        {
            { TVoid, TVoid, TVoid, TVoid, TVoid, TVoid, TVoid, TVoid, TVoid, TVoid, },
            { TVoid, TWall, TWall, TWall, TWall, TWall, TVoid, TVoid, TVoid, TVoid, },
            { TVoid, TWall, TTile, TTile, TTile, TWall, TVoid, TVoid, TVoid, TVoid, },
            { TVoid, TWall, TTile, TTile, TTile, TWall, TWall, TWall, TWall, TVoid, },
            { TVoid, TWall, TTile, TTile, TTile, TWall, TVoid, TVoid, TVoid, TVoid, },
            { TVoid, TWall, TWall, TDoor, TWall, TWall, TVoid, TVoid, TVoid, TVoid, },
            { TVoid, TVoid, TVoid, TVoid, TVoid, TVoid, TVoid, TVoid, TVoid, TVoid, },
        };
        private static readonly ParquetStack[,] OneRoomCrossMap =
        {
            { TVoid, TVoid, TVoid, TVoid, TVoid, TVoid, TVoid, TVoid, TVoid, TVoid, },
            { TVoid, TWall, TWall, TWall, TWall, TWall, TVoid, TVoid, TVoid, TVoid, },
            { TVoid, TWall, TTile, TTile, TTile, TWall, TVoid, TVoid, TVoid, TVoid, },
            { TVoid, TWall, TTile, TWall, TWall, TWall, TWall, TWall, TVoid, TVoid, },
            { TVoid, TWall, TTile, TTile, TTile, TWall, TVoid, TVoid, TVoid, TVoid, },
            { TVoid, TWall, TWall, TDoor, TWall, TWall, TVoid, TVoid, TVoid, TVoid, },
            { TVoid, TVoid, TVoid, TVoid, TVoid, TVoid, TVoid, TVoid, TVoid, TVoid, },
        };
        private static readonly ParquetStack[,] OneRoomInnerMoatMap =
        {
            { TVoid, TVoid, TVoid, TVoid, TVoid, TVoid, TVoid, TVoid, TVoid, TVoid, },
            { TVoid, TWall, TWall, TWall, TWall, TWall, TWall, TWall, TWall, TVoid, },
            { TVoid, TWall, TWell, TWell, TWell, TWell, TWell, TWell, TWall, TVoid, },
            { TVoid, TWall, TWell, TTile, TStep, TTile, TTile, TWell, TWall, TVoid, },
            { TVoid, TWall, TWell, TWell, TWell, TWell, TWell, TWell, TWall, TVoid, },
            { TVoid, TWall, TWall, TWall, TWall, TWall, TWall, TWall, TWall, TVoid, },
            { TVoid, TVoid, TVoid, TVoid, TVoid, TVoid, TVoid, TVoid, TVoid, TVoid, },
        };
        private static readonly ParquetStack[,] OneRoomInaccessibleFloorMap =
        {
            { TVoid, TVoid, TVoid, TVoid, TVoid, TVoid, TVoid, TVoid, TVoid, TVoid, },
            { TVoid, TVoid, TWall, TWall, TWall, TWall, TWall, TWall, TVoid, TVoid, },
            { TVoid, TVoid, TWall, TTile, TWell, TWell, TTile, TWall, TVoid, TVoid, },
            { TVoid, TVoid, TWall, TStep, TTile, TWell, TTile, TWall, TVoid, TVoid, },
            { TVoid, TVoid, TWall, TTile, TWell, TWell, TTile, TWall, TVoid, TVoid, },
            { TVoid, TVoid, TWall, TWall, TWall, TWall, TWall, TWall, TVoid, TVoid, },
            { TVoid, TVoid, TVoid, TVoid, TVoid, TVoid, TVoid, TVoid, TVoid, TVoid, },
        };
        private static readonly ParquetStack[,] OneRoomUShapeMap =
        {
            { TVoid, TVoid, TVoid, TVoid, TVoid, TVoid, TVoid, TVoid, TVoid, TVoid, },
            { TVoid, TWall, TWall, TWall, TVoid, TWall, TWall, TWall, TWall, TVoid, },
            { TVoid, TWall, TTile, TWall, TVoid, TWall, TTile, TTile, TWall, TVoid, },
            { TVoid, TWall, TTile, TWall, TWall, TWall, TTile, TTile, TWall, TVoid, },
            { TVoid, TWall, TTile, TTile, TTile, TTile, TTile, TTile, TWall, TVoid, },
            { TVoid, TWall, TWall, TDoor, TWall, TWall, TWall, TWall, TWall, TVoid, },
            { TVoid, TVoid, TVoid, TVoid, TVoid, TVoid, TVoid, TVoid, TVoid, TVoid, },
        };
        private static readonly ParquetStack[,] OneRoomDonoughtShapeMap =
        {
            { TVoid, TVoid, TVoid, TVoid, TVoid, TVoid, TVoid, TVoid, TVoid, TVoid, },
            { TVoid, TWall, TWall, TWall, TWall, TWall, TWall, TWall, TVoid, TVoid, },
            { TVoid, TWall, TTile, TTile, TTile, TTile, TTile, TWall, TVoid, TVoid, },
            { TVoid, TWall, TTile, TWall, TWall, TWall, TTile, TWall, TVoid, TVoid, },
            { TVoid, TWall, TTile, TWall, TVoid, TWall, TTile, TWall, TVoid, TVoid, },
            { TVoid, TWall, TTile, TWall, TWall, TWall, TTile, TWall, TVoid, TVoid, },
            { TVoid, TWall, TTile, TTile, TTile, TTile, TTile, TWall, TVoid, TVoid, },
            { TVoid, TWall, TWall, TDoor, TWall, TWall, TWall, TWall, TVoid, TVoid, },
            { TVoid, TVoid, TVoid, TVoid, TVoid, TVoid, TVoid, TVoid, TVoid, TVoid, },
        };
        private static readonly ParquetStack[,] OneRoomThickWallsMap =
        {
            { TWall, TWall, TWall, TWall, TWall, TWall, TWall, TWall, TWall, TWall, },
            { TWall, TWall, TWall, TWall, TWall, TWall, TWall, TWall, TWall, TWall, },
            { TWall, TWall, TTile, TTile, TTile, TWall, TWall, TWall, TWall, TWall, },
            { TWall, TWall, TTile, TTile, TTile, TWall, TWall, TWall, TWall, TWall, },
            { TWall, TWall, TTile, TTile, TTile, TWall, TWall, TWall, TWall, TWall, },
            { TWall, TWall, TWall, TDoor, TWall, TWall, TWall, TWall, TWall, TWall, },
            { TWall, TWall, TWall, TWall, TWall, TWall, TWall, TWall, TWall, TWall, },
        };
        private static readonly ParquetStack[,] TwoSimpleRoomsMap =
        {
            { TVoid, TVoid, TVoid, TVoid, TVoid, TVoid, TVoid, TVoid, TVoid, TVoid, TVoid, TVoid, },
            { TVoid, TWall, TWall, TWall, TWall, TWall, TVoid, TWall, TWall, TWall, TWall, TVoid, },
            { TVoid, TWall, TTile, TTile, TTile, TWall, TVoid, TWall, TTile, TTile, TWall, TVoid, },
            { TVoid, TWall, TTile, TTile, TTile, TWall, TVoid, TWall, TTile, TStep, TWall, TVoid, },
            { TVoid, TWall, TTile, TTile, TTile, TWall, TVoid, TWall, TTile, TTile, TWall, TVoid, },
            { TVoid, TWall, TWall, TDoor, TWall, TWall, TVoid, TWall, TWall, TWall, TWall, TVoid, },
            { TVoid, TVoid, TVoid, TVoid, TVoid, TVoid, TVoid, TVoid, TVoid, TVoid, TVoid, TVoid, },
        };
        private static readonly ParquetStack[,] TwoJoinedRoomsMap =
        {
            { TVoid, TVoid, TVoid, TVoid, TVoid, TVoid, TVoid, TVoid, TVoid, TVoid, },
            { TVoid, TWall, TWall, TWall, TWall, TWall, TWall, TWall, TWall, TVoid, },
            { TVoid, TWall, TTile, TTile, TTile, TWall, TTile, TTile, TWall, TVoid, },
            { TVoid, TWall, TTile, TTile, TTile, TWall, TTile, TStep, TWall, TVoid, },
            { TVoid, TWall, TTile, TTile, TTile, TWall, TTile, TTile, TWall, TVoid, },
            { TVoid, TWall, TWall, TDoor, TWall, TWall, TWall, TWall, TWall, TVoid, },
            { TVoid, TVoid, TVoid, TVoid, TVoid, TVoid, TVoid, TVoid, TVoid, TVoid, },
        };
        private static readonly ParquetStack[,] SixSimpleRoomsMap =
        {
            { TVoid, TVoid, TVoid, TVoid, TVoid, TVoid, TVoid, TVoid, TVoid, TVoid, TVoid, TVoid, },
            { TVoid, TWall, TWall, TWall, TWall, TWall, TVoid, TWall, TWall, TWall, TWall, TVoid, },
            { TVoid, TWall, TTile, TTile, TTile, TWall, TVoid, TWall, TTile, TTile, TWall, TVoid, },
            { TVoid, TWall, TTile, TTile, TTile, TWall, TVoid, TWall, TTile, TStep, TWall, TVoid, },
            { TVoid, TWall, TTile, TTile, TTile, TWall, TVoid, TWall, TTile, TTile, TWall, TVoid, },
            { TVoid, TWall, TWall, TDoor, TWall, TWall, TVoid, TWall, TWall, TWall, TWall, TVoid, },
            { TVoid, TVoid, TVoid, TVoid, TVoid, TVoid, TVoid, TVoid, TVoid, TVoid, TVoid, TVoid, },
            { TVoid, TWall, TWall, TWall, TWall, TVoid, TWall, TWall, TWall, TWall, TVoid, TVoid, },
            { TVoid, TWall, TTile, TTile, TWall, TVoid, TDoor, TTile, TTile, TWall, TVoid, TVoid, },
            { TVoid, TWall, TTile, TTile, TWall, TVoid, TWall, TTile, TTile, TWall, TVoid, TVoid, },
            { TVoid, TWall, TWall, TDoor, TWall, TVoid, TWall, TWall, TWall, TWall, TVoid, TVoid, },
            { TVoid, TVoid, TVoid, TVoid, TVoid, TVoid, TVoid, TVoid, TVoid, TVoid, TVoid, TVoid, },
            { TVoid, TWall, TWall, TDoor, TWall, TWall, TWall, TWall, TWall, TVoid, TVoid, TVoid, },
            { TVoid, TWall, TTile, TTile, TTile, TWall, TTile, TTile, TWall, TVoid, TWall, TWall, },
            { TVoid, TWall, TTile, TTile, TTile, TWall, TTile, TStep, TWall, TVoid, TWall, TWall, },
            { TVoid, TWall, TTile, TTile, TTile, TWall, TTile, TTile, TWall, TVoid, TVoid, TVoid, },
            { TVoid, TWall, TWall, TWall, TWall, TWall, TWall, TWall, TWall, TVoid, TVoid, TVoid, },
            { TVoid, TVoid, TVoid, TVoid, TVoid, TVoid, TVoid, TVoid, TVoid, TVoid, TVoid, TVoid, },
        };
        #endregion

        #region Invalid Subregions
        private static readonly ParquetStack[,] RoomTooSmallMap =
        {
            { TWall, TWall, TWall, TVoid, },
            { TWall, TTile, TWall, TWall, },
            { TWall, TTile, TTile, TWall, },
            { TWall, TWall, TDoor, TWall, },
        };
        private static readonly ParquetStack[,] NoDoorMap =
        {
            { TVoid, TVoid, TVoid, TVoid, TVoid, TVoid, TVoid, },
            { TVoid, TWall, TWall, TWall, TWall, TWall, TVoid, },
            { TVoid, TWall, TTile, TTile, TTile, TWall, TVoid, },
            { TVoid, TWall, TTile, TTile, TTile, TWall, TVoid, },
            { TVoid, TWall, TTile, TTile, TTile, TWall, TVoid, },
            { TVoid, TWall, TWall, TWall, TWall, TWall, TVoid, },
            { TVoid, TVoid, TVoid, TVoid, TVoid, TVoid, TVoid, },
        };
        private static readonly ParquetStack[,] NoFloorMap =
        {
            { TVoid, TVoid, TVoid, TVoid, TVoid, TVoid, TVoid, },
            { TVoid, TWall, TWall, TWall, TWall, TWall, TVoid, },
            { TVoid, TWall, TVoid, TVoid, TVoid, TWall, TVoid, },
            { TVoid, TWall, TVoid, TVoid, TVoid, TWall, TVoid, },
            { TVoid, TWall, TVoid, TVoid, TVoid, TWall, TVoid, },
            { TVoid, TWall, TWall, TDoor, TWall, TWall, TVoid, },
            { TVoid, TVoid, TVoid, TVoid, TVoid, TVoid, TVoid, },
        };
        private static readonly ParquetStack[,] FloodedMap =
        {
            { TVoid, TVoid, TVoid, TVoid, TVoid, TVoid, TVoid, },
            { TVoid, TWall, TWall, TWall, TWall, TWall, TVoid, },
            { TVoid, TWall, TWell, TWell, TWell, TWall, TVoid, },
            { TVoid, TWall, TWell, TWell, TWell, TWall, TVoid, },
            { TVoid, TWall, TWell, TWell, TWell, TWall, TVoid, },
            { TVoid, TWall, TWall, TDoor, TWall, TWall, TVoid, },
            { TVoid, TVoid, TVoid, TVoid, TVoid, TVoid, TVoid, },
        };
        private static readonly ParquetStack[,] NoWallsMap =
        {
            { TVoid, TVoid, TVoid, TVoid, TVoid, TVoid, TVoid, },
            { TVoid, TTile, TTile, TTile, TTile, TTile, TVoid, },
            { TVoid, TTile, TTile, TTile, TTile, TTile, TVoid, },
            { TVoid, TTile, TTile, TStep, TTile, TTile, TVoid, },
            { TVoid, TTile, TTile, TTile, TTile, TTile, TVoid, },
            { TVoid, TTile, TTile, TTile, TTile, TTile, TVoid, },
            { TVoid, TVoid, TVoid, TVoid, TVoid, TVoid, TVoid, },
        };
        private static readonly ParquetStack[,] IncompletePerimeterMap =
        {
            { TVoid, TVoid, TVoid, TVoid, TVoid, TVoid, TVoid, },
            { TVoid, TWall, TWall, TWall, TWall, TWall, TVoid, },
            { TVoid, TWall, TTile, TTile, TTile, TWall, TVoid, },
            { TVoid, TWall, TTile, TTile, TTile, TTile, TVoid, },
            { TVoid, TWall, TTile, TTile, TTile, TWall, TVoid, },
            { TVoid, TWall, TWall, TDoor, TWall, TWall, TVoid, },
            { TVoid, TVoid, TVoid, TVoid, TVoid, TVoid, TVoid, },
        };
        private static readonly ParquetStack[,] WrongEntryMap =
        {
            { TVoid, TVoid, TVoid, TVoid, TVoid, TVoid, TVoid, },
            { TVoid, TWall, TWall, TWall, TWall, TWall, TVoid, },
            { TVoid, TWall, TTile, TTile, TTile, TWall, TVoid, },
            { TVoid, TWall, TTile, TTile, TTile, TWall, TVoid, },
            { TVoid, TWall, TTile, TTile, TTile, TWall, TVoid, },
            { TVoid, TWall, TWall, TStep, TWall, TWall, TVoid, },
            { TVoid, TVoid, TVoid, TVoid, TVoid, TVoid, TVoid, },
        };
        private static readonly ParquetStack[,] MoatInsteadOfWallsMap =
        {
            { TVoid, TVoid, TVoid, TVoid, TVoid, TVoid, TVoid, },
            { TVoid, TWell, TWell, TWell, TWell, TWell, TVoid, },
            { TVoid, TWell, TTile, TTile, TTile, TWell, TVoid, },
            { TVoid, TWell, TTile, TStep, TTile, TWell, TVoid, },
            { TVoid, TWell, TTile, TTile, TTile, TWell, TVoid, },
            { TVoid, TWell, TWell, TWell, TWell, TWell, TVoid, },
            { TVoid, TVoid, TVoid, TVoid, TVoid, TVoid, TVoid, },
        };
        private static readonly ParquetStack[,] MissingWallMap =
        {
            { TVoid, TVoid, TVoid, TVoid, TVoid, TVoid, TVoid, },
            { TVoid, TTile, TTile, TTile, TTile, TTile, TVoid, },
            { TVoid, TWall, TTile, TTile, TTile, TWall, TVoid, },
            { TVoid, TWall, TTile, TTile, TTile, TWall, TVoid, },
            { TVoid, TWall, TTile, TTile, TTile, TWall, TVoid, },
            { TVoid, TWall, TWall, TDoor, TWall, TWall, TVoid, },
            { TVoid, TVoid, TVoid, TVoid, TVoid, TVoid, TVoid, },
        };
        private static readonly ParquetStack[,] MoatWallMap =
        {
            { TVoid, TVoid, TVoid, TVoid, TVoid, TVoid, TVoid, },
            { TVoid, TWell, TWell, TWell, TWell, TWell, TVoid, },
            { TVoid, TWall, TTile, TTile, TTile, TWall, TVoid, },
            { TVoid, TWall, TTile, TTile, TTile, TWall, TVoid, },
            { TVoid, TWall, TTile, TTile, TTile, TWall, TVoid, },
            { TVoid, TWall, TWall, TDoor, TWall, TWall, TVoid, },
            { TVoid, TVoid, TVoid, TVoid, TVoid, TVoid, TVoid, },
        };
        private static readonly ParquetStack[,] PerforatedWallMap =
        {
            { TVoid, TVoid, TVoid, TVoid, TVoid, TVoid, TVoid, },
            { TVoid, TWall, TTile, TWall, TTile, TWall, TVoid, },
            { TVoid, TTile, TTile, TTile, TTile, TTile, TVoid, },
            { TVoid, TWall, TTile, TStep, TTile, TWall, TVoid, },
            { TVoid, TTile, TTile, TTile, TTile, TTile, TVoid, },
            { TVoid, TWall, TTile, TWall, TTile, TWall, TVoid, },
            { TVoid, TVoid, TVoid, TVoid, TVoid, TVoid, TVoid, },
        };
        private static readonly ParquetStack[,] InvertedMap =
        {
            { TVoid, TVoid, TVoid, TVoid, TVoid, TVoid, TVoid, },
            { TVoid, TTile, TTile, TTile, TTile, TTile, TVoid, },
            { TVoid, TTile, TWall, TWall, TWall, TTile, TVoid, },
            { TVoid, TTile, TWall, TWall, TWall, TTile, TVoid, },
            { TVoid, TTile, TWall, TDoor, TWall, TTile, TVoid, },
            { TVoid, TTile, TTile, TTile, TTile, TTile, TVoid, },
            { TVoid, TVoid, TVoid, TVoid, TVoid, TVoid, TVoid, },
        };
        private static readonly ParquetStack[,] IncompleteMap =
        {
            { TVoid, TVoid, TVoid, TVoid, TVoid, TVoid, TVoid, },
            { TTile, TTile, TTile, TTile, TTile, TTile, TTile, },
            { TTile, TWall, TTile, TTile, TTile, TWall, TTile, },
            { TTile, TWall, TTile, TStep, TTile, TWall, TTile, },
            { TTile, TWall, TTile, TTile, TTile, TWall, TTile, },
            { TTile, TWall, TWall, TWall, TWall, TWall, TTile, },
            { TTile, TTile, TTile, TTile, TTile, TTile, TTile, },
        };
        private static readonly ParquetStack[,] IslandStepMap =
        {
            { TVoid, TVoid, TVoid, TVoid, TVoid, TVoid, TVoid, },
            { TVoid, TWall, TWall, TWall, TWall, TWall, TVoid, },
            { TVoid, TWall, TWell, TWell, TWell, TWall, TVoid, },
            { TVoid, TWall, TWell, TStep, TWell, TWall, TVoid, },
            { TVoid, TWall, TWell, TWell, TWell, TWall, TVoid, },
            { TVoid, TWall, TWall, TWall, TWall, TWall, TVoid, },
            { TVoid, TVoid, TVoid, TVoid, TVoid, TVoid, TVoid, },
        };

        private static readonly ParquetStack[,] BlockedEntryMap =
        {
            { TVoid, TVoid, TVoid, TVoid, TVoid, TVoid, TVoid, },
            { TVoid, TWall, TWall, TWall, TWall, TVoid, TVoid, },
            { TVoid, TWall, TTile, TTile, TWall, TVoid, TVoid, },
            { TVoid, TWall, TTile, TWall, TDoor, TVoid, TVoid, },
            { TVoid, TWall, TTile, TTile, TWall, TVoid, TVoid, },
            { TVoid, TWall, TWall, TWall, TWall, TVoid, TVoid, },
            { TVoid, TVoid, TVoid, TVoid, TVoid, TVoid, TVoid, },
        };
        private static readonly ParquetStack[,] FloodedDoorMap =
        {
            { TVoid, TVoid, TVoid, TVoid, TVoid, TVoid, TVoid, },
            { TVoid, TWall, TWall, TWall, TWall, TVoid, TVoid, },
            { TVoid, TWall, TTile, TTile, TWall, TVoid, TVoid, },
            { TVoid, TWall, TTile, TWell, TDoor, TVoid, TVoid, },
            { TVoid, TWall, TTile, TTile, TWall, TVoid, TVoid, },
            { TVoid, TWall, TWall, TWall, TWall, TVoid, TVoid, },
            { TVoid, TVoid, TVoid, TVoid, TVoid, TVoid, TVoid, },
        };
        private static readonly ParquetStack[,] DisconectedEntryMap =
        {
            { TVoid, TVoid, TVoid, TVoid, TVoid, TVoid, TVoid, },
            { TVoid, TWall, TWall, TWall, TWall, TVoid, TVoid, },
            { TVoid, TWall, TTile, TTile, TWall, TVoid, TVoid, },
            { TVoid, TWall, TTile, TTile, TWall, TVoid, TDoor, },
            { TVoid, TWall, TTile, TTile, TWall, TVoid, TVoid, },
            { TVoid, TWall, TWall, TWall, TWall, TVoid, TVoid, },
            { TVoid, TVoid, TVoid, TVoid, TVoid, TVoid, TVoid, },
        };
        private static readonly ParquetStack[,] DisconectedFloorMap =
        {
            { TVoid, TVoid, TVoid, TVoid, TVoid, TVoid, TVoid, },
            { TVoid, TWall, TWall, TWall, TWall, TWall, TVoid, },
            { TVoid, TWall, TWell, TTile, TWell, TWall, TVoid, },
            { TVoid, TWall, TTile, TWall, TTile, TWall, TVoid, },
            { TVoid, TWall, TWell, TTile, TWell, TWall, TVoid, },
            { TVoid, TWall, TWall, TDoor, TWall, TWall, TVoid, },
            { TVoid, TVoid, TVoid, TVoid, TVoid, TVoid, TVoid, },
        };
        private static readonly ParquetStack[,] AllFloorMap =
        {
            { TVoid, TVoid, TVoid, TVoid, TVoid, TVoid, TVoid, },
            { TVoid, TTile, TTile, TTile, TTile, TTile, TVoid, },
            { TVoid, TTile, TTile, TTile, TTile, TTile, TVoid, },
            { TVoid, TTile, TTile, TTile, TTile, TTile, TVoid, },
            { TVoid, TTile, TTile, TTile, TTile, TTile, TVoid, },
            { TVoid, TTile, TTile, TTile, TTile, TTile, TVoid, },
            { TVoid, TVoid, TVoid, TVoid, TVoid, TVoid, TVoid, },
        };
        private static readonly ParquetStack[,] AllWallsMap =
        {
            { TVoid, TVoid, TVoid, TVoid, TVoid, TVoid, TVoid, },
            { TVoid, TWall, TWall, TDoor, TWall, TWall, TVoid, },
            { TVoid, TWall, TWall, TWall, TWall, TWall, TVoid, },
            { TVoid, TDoor, TWall, TDoor, TWall, TDoor, TVoid, },
            { TVoid, TWall, TWall, TWall, TWall, TWall, TVoid, },
            { TVoid, TWall, TWall, TDoor, TWall, TWall, TVoid, },
            { TVoid, TVoid, TVoid, TVoid, TVoid, TVoid, TVoid, },
        };
        private static readonly ParquetStack[,] AllVoidMap =
        {
            { TVoid, TVoid, TVoid, TVoid, TVoid, TVoid, TVoid, },
            { TVoid, TVoid, TVoid, TVoid, TVoid, TVoid, TVoid, },
            { TVoid, TVoid, TVoid, TVoid, TVoid, TVoid, TVoid, },
            { TVoid, TVoid, TVoid, TVoid, TVoid, TVoid, TVoid, },
            { TVoid, TVoid, TVoid, TVoid, TVoid, TVoid, TVoid, },
            { TVoid, TVoid, TVoid, TVoid, TVoid, TVoid, TVoid, },
            { TVoid, TVoid, TVoid, TVoid, TVoid, TVoid, TVoid, },
        };
        #endregion
        #endregion

        /// <summary>
        /// Entry point for the program.
        /// </summary>
        public static void Main()
        {
            /*
            var region = new MapRegion();
            Console.WriteLine(region);
            Console.WriteLine($"Item range = {All.ItemIDs}");
            */

            #region Finding Valid Rooms
            var
            collection = RoomCollection.CreateFromSubregion(OneMinimalRoomMap);
            Console.WriteLine($"01: {1 == collection.Count}");

            collection = RoomCollection.CreateFromSubregion(OneRoomCentralPillarMap);
            Console.WriteLine($"02: {1 == collection.Count}");

            collection = RoomCollection.CreateFromSubregion(OneRoomCentralVoidMap);
            Console.WriteLine($"03: {1 == collection.Count}");

            collection = RoomCollection.CreateFromSubregion(OneRoomCentralWellMap);
            Console.WriteLine($"04: {1 == collection.Count}");

            collection = RoomCollection.CreateFromSubregion(OneRoomCornerLakeMap);
            Console.WriteLine($"05: {1 == collection.Count}");

            collection = RoomCollection.CreateFromSubregion(OneRoomCrossMap);
            Console.WriteLine($"06: {1 == collection.Count}");

            collection = RoomCollection.CreateFromSubregion(OneRoomDonoughtShapeMap);
            Console.WriteLine($"07: {1 == collection.Count}");

            collection = RoomCollection.CreateFromSubregion(OneRoomExtrusionMap);
            Console.WriteLine($"08: {1 == collection.Count}");

            collection = RoomCollection.CreateFromSubregion(OneRoomInaccessibleFloorMap);
            Console.WriteLine($"09: {1 == collection.Count}");

            collection = RoomCollection.CreateFromSubregion(OneRoomInnerMoatMap);
            Console.WriteLine($"10: {1 == collection.Count}");

            collection = RoomCollection.CreateFromSubregion(OneRoomIntrusionMap);
            Console.WriteLine($"11: {1 == collection.Count}");

            collection = RoomCollection.CreateFromSubregion(OneRoomThickWallsMap);
            Console.WriteLine($"12: {1 == collection.Count}");

            collection = RoomCollection.CreateFromSubregion(OneRoomUShapeMap);
            Console.WriteLine($"13: {1 == collection.Count}");

            collection = RoomCollection.CreateFromSubregion(OneSimpleRoomMap);
            Console.WriteLine($"14: {1 == collection.Count}");

            collection = RoomCollection.CreateFromSubregion(TwoJoinedRoomsMap);
            Console.WriteLine($"15: {2 == collection.Count}");

            collection = RoomCollection.CreateFromSubregion(TwoSimpleRoomsMap);
            Console.WriteLine($"16: {2 == collection.Count}");

            collection = RoomCollection.CreateFromSubregion(SixSimpleRoomsMap);
            Console.WriteLine($"17: {6 == collection.Count}");
            #endregion

            #region Not Finding Invalid Rooms
            collection = RoomCollection.CreateFromSubregion(AllFloorMap);
            Console.WriteLine($"18: {0 == collection.Count}");

            collection = RoomCollection.CreateFromSubregion(AllVoidMap);
            Console.WriteLine($"19: {0 == collection.Count}");

            collection = RoomCollection.CreateFromSubregion(AllWallsMap);
            Console.WriteLine($"20: {0 == collection.Count}");

            collection = RoomCollection.CreateFromSubregion(BlockedEntryMap);
            Console.WriteLine($"21: {0 == collection.Count}");

            collection = RoomCollection.CreateFromSubregion(DisconectedEntryMap);
            Console.WriteLine($"22: {0 == collection.Count}");

            collection = RoomCollection.CreateFromSubregion(DisconectedFloorMap);
            Console.WriteLine($"23: {0 == collection.Count}");

            collection = RoomCollection.CreateFromSubregion(FloodedDoorMap);
            Console.WriteLine($"24: {0 == collection.Count}");

            collection = RoomCollection.CreateFromSubregion(FloodedMap);
            Console.WriteLine($"25: {0 == collection.Count}");

            collection = RoomCollection.CreateFromSubregion(IncompletePerimeterMap);
            Console.WriteLine($"26: {0 == collection.Count}");

            collection = RoomCollection.CreateFromSubregion(IslandStepMap);
            Console.WriteLine($"27: {0 == collection.Count}");

            collection = RoomCollection.CreateFromSubregion(MissingWallMap);
            Console.WriteLine($"28: {0 == collection.Count}");

            collection = RoomCollection.CreateFromSubregion(MoatInsteadOfWallsMap);
            Console.WriteLine($"30: {0 == collection.Count}");

            collection = RoomCollection.CreateFromSubregion(NoDoorMap);
            Console.WriteLine($"31: {0 == collection.Count}");

            collection = RoomCollection.CreateFromSubregion(NoFloorMap);
            Console.WriteLine($"32: {0 == collection.Count}");

            collection = RoomCollection.CreateFromSubregion(NoWallsMap);
            Console.WriteLine($"33: {0 == collection.Count}");

            collection = RoomCollection.CreateFromSubregion(RoomTooSmallMap);
            Console.WriteLine($"34: {0 == collection.Count}");

            collection = RoomCollection.CreateFromSubregion(WrongEntryMap);
            Console.WriteLine($"35: {0 == collection.Count}");

            collection = RoomCollection.CreateFromSubregion(MoatWallMap);
            Console.WriteLine($"36: {0 == collection.Count}");

            collection = RoomCollection.CreateFromSubregion(PerforatedWallMap);
            Console.WriteLine($"37: {0 == collection.Count}");

            collection = RoomCollection.CreateFromSubregion(InvertedMap);
            Console.WriteLine($"38: {0 == collection.Count}");

            collection = RoomCollection.CreateFromSubregion(IncompleteMap);
            Console.WriteLine($"39: {0 == collection.Count}");
            #endregion
    }
}<|MERGE_RESOLUTION|>--- conflicted
+++ resolved
@@ -8,7 +8,6 @@
 namespace ParquetRunner
 {
     /// <summary>
-<<<<<<< HEAD
     /// Stores <see cref="Entity"/> and <see cref="EntityID"/> for use in unit testing.
     /// </summary>
     public static class TestEntities
@@ -65,10 +64,7 @@
     }
 
     /// <summary>
-    /// A simple progream used to run some basic features of the <see cref="ParquetClassLibrary"/>.
-=======
     /// A simple program used to run some basic features of the <see cref="ParquetClassLibrary"/>.
->>>>>>> 7ba18c39
     /// </summary>
     internal class MainClass
     {

--- conflicted
+++ resolved
@@ -45,12 +45,8 @@
         /// </remarks>
         public const string LibraryVersion = "0.1.0.0";
         #endregion
-<<<<<<< HEAD
 
         #region EntityID Ranges
-=======
-
-        #region EntityID Ranges
         /// <summary>
         /// A subset of the values of <see cref="EntityID"/> set aside for <see cref="Characters.PlayerCharacter"/>s.
         /// Valid identifiers may be positive or negative.  By convention, negative IDs indicate test Items.
@@ -74,7 +70,6 @@
         /// </summary>
         public static readonly List<Range<EntityID>> BeingIDs;
 
->>>>>>> 34dee912
         /// <summary>
         /// A subset of the values of <see cref="EntityID"/> set aside for <see cref="Sandbox.Parquets.Floor"/>s.
         /// Valid identifiers may be positive or negative.  By convention, negative IDs indicate test parquets.
@@ -102,24 +97,6 @@
         /// <summary>
         /// A collection containing all defined <see cref="Range{EntityID}"/>s of parquet types.
         /// </summary>
-<<<<<<< HEAD
-        public static readonly List<Range<EntityID>> ParquetIDs = new List<Range<EntityID>>
-            {
-                FloorIDs, BlockIDs, FurnishingIDs, CollectibleIDs
-            };
-
-        /// <summary>
-        /// A subset of the values of <see cref="EntityID"/> set aside for <see cref="Characters.Critter"/>s.
-        /// Valid identifiers may be positive or negative.  By convention, negative IDs indicate test Items.
-        /// </summary>
-        public static readonly Range<EntityID> CritterIDs;
-
-        /// <summary>
-        /// A subset of the values of <see cref="EntityID"/> set aside for <see cref="Characters.Character"/>s.
-        /// Valid identifiers may be positive or negative.  By convention, negative IDs indicate test Items.
-        /// </summary>
-        public static readonly Range<EntityID> CharacterIDs;
-=======
         public static readonly List<Range<EntityID>> ParquetIDs;
 
         /// <summary>
@@ -146,71 +123,9 @@
         /// </summary>
         public static readonly Range<EntityID> ItemIDs;
         #endregion
->>>>>>> 34dee912
 
         #region Initialization
         /// <summary>
-<<<<<<< HEAD
-        /// A subset of the values of <see cref="EntityID"/> set aside for <see cref="Characters.Player"/>s.
-        /// Valid identifiers may be positive or negative.  By convention, negative IDs indicate test Items.
-        /// </summary>
-        public static readonly Range<EntityID> PlayerIDs;
-
-        /// <summary>
-        /// A collection containing all defined <see cref="Range{EntityID}"/>s of <see cref="Characters.Being"/>s.
-        /// </summary>
-        public static readonly List<Range<EntityID>> BeingIDs = new List<Range<EntityID>>
-            {
-                CritterIDs, CharacterIDs, PlayerIDs
-            };
-
-        /// <summary>
-        /// A subset of the values of <see cref="EntityID"/> set aside for <see cref="Sandbox.RoomRecipe"/>s.
-        /// Valid identifiers may be positive or negative.  By convention, negative IDs indicate test Items.
-        /// </summary>
-        public static readonly Range<EntityID> RoomRecipeIDs;
-
-        /// <summary>
-        /// A subset of the values of <see cref="EntityID"/> set aside for <see cref="Crafting.CraftingRecipe"/>s.
-        /// Valid identifiers may be positive or negative.  By convention, negative IDs indicate test Items.
-        /// </summary>
-        public static readonly Range<EntityID> CraftingRecipeIDs;
-
-        /// <summary>
-        /// A subset of the values of <see cref="EntityID"/> set aside for <see cref="Quests.Quest"/>s.
-        /// Valid identifiers may be positive or negative.  By convention, negative IDs indicate test Items.
-        /// </summary>
-        public static readonly Range<EntityID> QuestIDs;
-
-        /// <summary>
-        /// A subset of the values of <see cref="EntityID"/> set aside for <see cref="Items.Item"/>s.
-        /// Valid identifiers may be positive or negative.  By convention, negative IDs indicate test Items.
-        /// </summary>
-        public static readonly Range<EntityID> ItemIDs;
-        #endregion
-
-        #region Initialization
-        /// <summary>
-        /// Initializes the <see cref="Range{EntityID}"/>s defined in <see cref="AssemblyInfo"/>.
-        /// This supports defining ItemIDs in terms of the other Ranges.
-        /// </summary>
-        static AssemblyInfo()
-        {
-            // By convention, the first EntityID in each Range is a multiple of this number.
-            // An exception is made for Critter, Character, and Player as they are treated as sub-ranges.
-            var TargetMultiple = 10000;
-
-            FloorIDs = new Range<EntityID>(10000, 19000);
-            BlockIDs = new Range<EntityID>(20000, 29000);
-            FurnishingIDs = new Range<EntityID>(30000, 39000);
-            CollectibleIDs = new Range<EntityID>(40000, 49000);
-            CritterIDs = new Range<EntityID>(50000, 52900);
-            CharacterIDs = new Range<EntityID>(53000, 55900);
-            PlayerIDs = new Range<EntityID>(56000, 58900);
-            RoomRecipeIDs = new Range<EntityID>(60000, 69000);
-            CraftingRecipeIDs = new Range<EntityID>(70000, 79000);
-            QuestIDs = new Range<EntityID>(80000, 89000);
-=======
         /// Initializes the <see cref="Range{EntityID}"/>s defined in <see cref="AssemblyInfo"/>.
         /// This supports defining ItemIDs in terms of the other Ranges.
         /// </summary>
@@ -244,7 +159,6 @@
             // TODO Before Parquet-Release Candidate milestone (the one in the Unity project),
             // replace all reflection and Linq in the main class library with hardcoded values.
             // The tools and tests can continue to use Linq and reflection.
->>>>>>> 34dee912
 
             // The largest Range.Maximum defined in AssemblyInfo, excluding ItemIDs.
             int MaximumIDNotCountingItems = typeof(AssemblyInfo).GetFields()
@@ -259,20 +173,12 @@
             // Since ItemIDs is being defined at runtime, its Range.Minimum must be chosen well above existing maxima.
             var ItemLowerBound = TargetMultiple * ((MaximumIDNotCountingItems + (TargetMultiple - 1)) / TargetMultiple);
 
-<<<<<<< HEAD
-            // The largest Range.Maximum of any paruet IDs.
-=======
             // The largest Range.Maximum of any parquet IDs.
->>>>>>> 34dee912
             int MaximumParquetID = ParquetIDs
                 .Select(range => range.Maximum)
                 .Max();
 
-<<<<<<< HEAD
-            // The smallest Range.Minimum of any paruet IDs.
-=======
             // The smallest Range.Minimum of any parquet IDs.
->>>>>>> 34dee912
             int MinimumParquetID = ParquetIDs
                 .Select(range => range.Minimum)
                 .Min();
@@ -280,11 +186,7 @@
             // Since it is possible for every parquet to have a corresponding item, this range must be at least
             // as large as all four parquet ranges put together.  Therefore, the Range.Maximum is twice the combined
             // ranges of all parquets.
-<<<<<<< HEAD
-            var ItemUpperBound = ItemLowerBound + 2 * (TargetMultiple / 10 + MaximumParquetID - MinimumParquetID);
-=======
             var ItemUpperBound = ItemLowerBound + 2 * ((TargetMultiple / 10) + MaximumParquetID - MinimumParquetID);
->>>>>>> 34dee912
 
             ItemIDs = new Range<EntityID>(ItemLowerBound, ItemUpperBound);
         }
@@ -306,17 +208,5 @@
         /// <summary>Height of the <see cref="Crafting.StrikePanel"/> pattern in <see cref="Crafting.CraftingRecipe"/>.</summary>
         public const int PanelPatternHeight = 8;
         #endregion
-
-        #region Sandbox Room Requirements
-        /// <summary>
-        /// Maximum number of open <see cref="Sandbox.Parquets.Floor"/> needed for any room to register.
-        /// </summary>
-        public const int RoomMinimumFloors = 4;
-
-        /// <summary>
-        /// Minimum number of open <see cref="Sandbox.Parquets.Floor"/> needed for any room to register.
-        /// </summary>
-        public const int RoomMaximumFloors = (ParquetsPerChunkDimension - 1) * (ParquetsPerChunkDimension - 1);
-        #endregion
     }
 }
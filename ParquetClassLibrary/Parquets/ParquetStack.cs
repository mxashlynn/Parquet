--- conflicted
+++ resolved
@@ -1,8 +1,5 @@
 using System;
-<<<<<<< HEAD
-=======
 using System.Collections.Generic;
->>>>>>> 777384c6
 using ParquetClassLibrary.Stubs;
 using ParquetClassLibrary.Utilities;
 using ParquetClassLibrary.Rooms;
@@ -172,8 +169,6 @@
             && in_position.Y > -1
             && in_position.X < in_subregion.GetLength(1)
             && in_position.Y < in_subregion.GetLength(0);
-<<<<<<< HEAD
-=======
 
         /// <summary>
         /// Returns the set of <see cref="Space"/>s corresponding to the subregion.
@@ -197,6 +192,5 @@
 
             return new SpaceCollection(uniqueResults);
         }
->>>>>>> 777384c6
     }
 }
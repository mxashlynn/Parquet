using System;
using CsvHelper;
using CsvHelper.Configuration;
using CsvHelper.TypeConversion;

namespace ParquetClassLibrary.Scripts
{
    /// <summary>
    /// Models the an element within a scripted element of gameplay.
    /// For example, a precondition, postcondition, or step in an <see cref="Interactions.InteractionModel"/>
    /// or the effect of an <see cref="Items.ItemModel"/>.
    /// </summary>
    [System.Diagnostics.CodeAnalysis.SuppressMessage("Design",
        "CA1036:Override methods on comparable types",
        Justification = "{ScriptNode is designed to operate like a string, and string does not implement these operators.")]
    public class ScriptNode : IComparable<ScriptNode>, ITypeConverter
    {
        #region Class Defaults
        /// <summary>Indicates the lack of any <see cref="ScriptNode"/>s.</summary>
        public static readonly ScriptNode None = "";
        #endregion

        #region Characteristics
        /// <summary>Backing type for the <see cref="ScriptNode"/>.</summary>
        private string nodeContent = "";
        #endregion

<<<<<<< HEAD
        #region Construction and Destruction
        /// <summary>
        /// Transforms the <see cref="ScriptNode"/> into an <see cref="Action"/> to be invoked.
        /// </summary>
        /// <returns>The action to perform.</returns>
        public static ScriptNode Construct(string inCommandText, string inSourceText, string inTargetText)
            => (ScriptNode)
                $"{inCommandText}{Rules.Delimiters.InternalDelimiter}" +
                $"{inSourceText}{Rules.Delimiters.InternalDelimiter}" +
                $"{inTargetText}";
        #endregion

=======
>>>>>>> c67d4340
        #region Parsing
        /// <summary>
        /// Transforms the <see cref="ScriptNode"/> into an <see cref="Action"/> to be invoked.
        /// </summary>
        /// <returns>The action to perform.</returns>
        public Action GetAction()
        {
            var contents = nodeContent.Split(Rules.Delimiters.InternalDelimiter);
            return ParseCommand(contents[0], contents[1], contents[2]);
        }

        /// <summary>
        /// Transforms the given texts into an <see cref="Action"/> to be invoked.
        /// </summary>
        /// <param name="inCommandText">The name of the command.</param>
        /// <param name="inSourceText">The source or subject of the command.</param>
        /// <param name="inTargetText">The target or object of the command.</param>
        /// <returns>The action to perform.</returns>
        private static Action ParseCommand(string inCommandText, string inSourceText, string inTargetText)
            => inCommandText.ToUpperInvariant() switch
            {
                Commands.None => () => { },
                Commands.Alert => () => Console.WriteLine($"UI: [{inTargetText}]"),
                Commands.CallCharacter => () => Console.WriteLine($"The character {inSourceText} stands near the character {inTargetText}."),
                Commands.ClearFlag => () => Console.WriteLine($"The flag {inTargetText} is cleared."),
                Commands.GiveItem => () => Console.WriteLine($"{inTargetText} is awarded the {inSourceText}"),
                Commands.GiveQuest => () => Console.WriteLine($"{inTargetText} is tasked with {inSourceText}"),
                Commands.Jump => () => Console.WriteLine($"Load the script {inTargetText}."),
                Commands.JumpIf => () => Console.WriteLine($"If {inSourceText}, then Load the script {inTargetText}."),
                Commands.Put => () => Console.WriteLine($"Place {inSourceText} at {inTargetText}"),
                Commands.Say => () => Console.WriteLine($"{inSourceText}: {inTargetText}"),
                Commands.SetBehavior => () => Console.WriteLine($"{inTargetText} begins behaving {inSourceText}"),
                Commands.SetDialogue => () => Console.WriteLine($"{inTargetText} can now say {inSourceText}"),
                Commands.SetPronoun => () => Console.WriteLine($"{inTargetText} uses the pronouns {inSourceText}"),
                Commands.SetFlag => () => Console.WriteLine($"The flag {inTargetText} is raised."),
                Commands.ShowLocation => () => Console.WriteLine($"Highlight {inTargetText}"),
                _ => throw new InvalidOperationException($"Unknown {nameof(ScriptNode)} {inCommandText}."),
            };
        #endregion

        #region Implicit Conversion To/From Underlying Type
        /// <summary>
        /// Enables <see cref="ScriptNode"/>s to be treated as their backing type.
        /// </summary>
        /// <param name="inValue">Any valid tag value.  Invalid values will be sanitized.</param>
        /// <returns>The given value as a tag.</returns>
        /// <seealso cref="Sanitize(string)"/>
        public static implicit operator ScriptNode(string inValue)
            => new ScriptNode { nodeContent = inValue };

        /// <summary>
        /// Enables <see cref="ScriptNode"/>s to be treated as their backing type.
        /// </summary>
        /// <param name="inNode">Any tag.</param>
        /// <returns>The tag's value.</returns>
        public static implicit operator string(ScriptNode inNode)
            => inNode?.nodeContent ?? "";
        #endregion

        #region IComparable Implementation
        /// <summary>
        /// Enables <see cref="ScriptNode"/>s to be compared one another.
        /// </summary>
        /// <param name="inTag">Any valid <see cref="ScriptNode"/>.</param>
        /// <returns>
        /// A value indicating the relative ordering of the <see cref="ScriptNode"/>s being compared.
        /// The return value has these meanings:
        ///     Less than zero indicates that the current instance precedes the given <see cref="ScriptNode"/> in the sort order.
        ///     Zero indicates that the current instance occurs in the same position in the sort order as the given <see cref="ScriptNode"/>.
        ///     Greater than zero indicates that the current instance follows the given <see cref="ScriptNode"/> in the sort order.
        /// </returns>
        public int CompareTo(ScriptNode inTag)
            => string.Compare(nodeContent, inTag?.nodeContent ?? "", StringComparison.Ordinal);
        #endregion

        #region ITypeConverter Implementation
        /// <summary>Allows the converter to construct itself statically.</summary>
        internal static ScriptNode ConverterFactory { get; } =
            None;

        /// <summary>
        /// Converts the given <see langword="string"/> to a <see cref="ScriptNode"/>.
        /// </summary>
        /// <param name="inText">The <see langword="string"/> to convert to an object.</param>
        /// <param name="inRow">The <see cref="IReaderRow"/> for the current record.</param>
        /// <param name="inMemberMapData">The <see cref="MemberMapData"/> for the member being created.</param>
        /// <returns>The <see cref="ScriptNode"/> created from the <see langword="string"/>.</returns>
        public object ConvertFromString(string inText, IReaderRow inRow, MemberMapData inMemberMapData)
            => (ScriptNode)inText;

        /// <summary>
        /// Converts the given <see cref="ScriptNode"/> to a record column.
        /// </summary>
        /// <param name="inValue">The instance to convert.</param>
        /// <param name="inRow">The <see cref="IReaderRow"/> for the current record.</param>
        /// <param name="inMemberMapData">The <see cref="MemberMapData"/> for the member being serialized.</param>
        /// <returns>The <see cref="ScriptNode"/> as a CSV record.</returns>
        public string ConvertToString(object inValue, IWriterRow inRow, MemberMapData inMemberMapData)
            => inValue is ScriptNode node
                ? (string)node
                : throw new ArgumentException($"Could not serialize '{inValue}' as {nameof(ScriptNode)}.");
        #endregion

        #region Utilities
        /// <summary>
        /// Returns a <see langword="string"/> that represents the current <see cref="ScriptNode"/>.
        /// </summary>
        /// <returns>The representation.</returns>
        public override string ToString()
            => nodeContent;
        #endregion
    }
}<|MERGE_RESOLUTION|>--- conflicted
+++ resolved
@@ -25,21 +25,6 @@
         private string nodeContent = "";
         #endregion
 
-<<<<<<< HEAD
-        #region Construction and Destruction
-        /// <summary>
-        /// Transforms the <see cref="ScriptNode"/> into an <see cref="Action"/> to be invoked.
-        /// </summary>
-        /// <returns>The action to perform.</returns>
-        public static ScriptNode Construct(string inCommandText, string inSourceText, string inTargetText)
-            => (ScriptNode)
-                $"{inCommandText}{Rules.Delimiters.InternalDelimiter}" +
-                $"{inSourceText}{Rules.Delimiters.InternalDelimiter}" +
-                $"{inTargetText}";
-        #endregion
-
-=======
->>>>>>> c67d4340
         #region Parsing
         /// <summary>
         /// Transforms the <see cref="ScriptNode"/> into an <see cref="Action"/> to be invoked.

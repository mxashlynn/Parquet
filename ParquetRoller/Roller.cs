using System;
using System.Collections.Generic;
using System.Linq;
using ParquetClassLibrary;
using ParquetClassLibrary.Beings;
using ParquetClassLibrary.Items;
using ParquetClassLibrary.Parquets;

namespace ParquetRoller
{
    /// <summary>
    /// A command line tool that reads in game definitions from CSV files, verifies, modifies, and writes them out.
    /// </summary>
    internal static class Roller
    {
        /// <summary>
        /// Represents an action that the user may ask <see cref="Roller"/> to perform.
        /// </summary>
        /// <param name="inWorkload">The <see cref="ModelCollection" /> to act on, if any.</param>
        /// <returns>A value indicating success or the manner of failure.</returns>
        internal delegate ExitCode Command(ModelCollection inWorkload);

        /// <summary>
        /// A flag indicating that a subcommand must be executed.
        /// </summary>
        private static Command ListPropertyForCategory { get; } = null;

        #region Console Messages
        /// <summary>What to display when roller is started without any arguments.</summary>
        private static string DefaultMessage { get; } =
@"Usage: roller (command)
Usage: roller list (property) [category]

Commands:
    -h|help                         Display detailed help.
    -v|version                      Display version information.
    -t|templates                    Write CSV templates to current directory.
    -r|roll                         Prepare CSVs in current directory for use.
    -p|pronouns                     List all defined pronoun groups.
    -l|list (property) [category]   Inspect CSV properties and echo results.

    For information on properties and categories consult the detailed help.
";

        /// <summary>Displays roller's current version, and various library-related version strings.</summary>
<<<<<<< HEAD
        private static string VersionMessage { get; } = $"Version:\n    Roller      {AssemblyInfo.LibraryVersion.Remove(AssemblyInfo.LibraryVersion.Length - 2)}\n    Parquet     {AssemblyInfo.LibraryVersion}\n    Being Data  {AssemblyInfo.SupportedBeingDataVersion}\n\n    Map Data    {AssemblyInfo.SupportedMapDataVersion}\n    Script Data  {AssemblyInfo.SupportedScriptDataVersion}\n";

        /// <summary>A detailed help message explaining how to use roller.</summary>
        private static string HelpMessage { get; } = $"    Roller is a tool for working with Parquet configuration files.\n    Parquet uses comma-separated value (CSV) files for configuration.\n    Roller provides a quick way to examine the content of existing CSV files, to\n    generate blank CSV files, and to prepare existing CSV files for use in-game.\n\nUsage: roller (command)\nUsage: roller list (property) [category]\n\nCommands:\n    -h|help                         Display detailed help.\n    -v|version                      Display version information.\n    -t|templates                    Write CSV templates to current directory.\n    -r|roll                         Prepare CSVs in current directory for use.\n    -p|pronouns                     List all defined pronoun groups.\n    -l|list (property) [category]   Inspect CSV properties and echo results.\n\nProperties:\n    ranges            Model ID ranges valid for the given category.\n    maxids            The largest entity ID in use in the given category.\n    tags              All entity tags referenced in the given category.\n    names             All entity names referenced in the given category.\n    collisions        Any duplicate names used in the given category.\n\nCategories:\n    all               Everything, the default.  This can be a long listing.\n    beings            All beings.\n      critters        Only critter beings.\n      character       Only character beings.\n    biomes            All biomes.\n    crafts            All crafting recipes.\n    interactions      All interactions.\n    items             All items.\n      p-items         Only items that correspond to parquets.\n      n-items         Only items that don't correspond to parquets.\n    parquets          All parquets.\n      floors          Only floor parquets.\n      blocks          Only block parquets.\n      furnishings     Only furnishing parquets.\n      collectibles    Only collectible parquets.\n    rooms             All room recipes.\n\n    Checking for name collisions is especially useful because they can cause\n    runtime errors.\n\n    \"Roller -- The Best Alternative to a 10-Pound Mallet!\"";
=======
        private static string VersionMessage { get; } =
$@"Version:
    Roller      {AssemblyInfo.LibraryVersion.Remove(AssemblyInfo.LibraryVersion.Length - 2)}
    Parquet     {AssemblyInfo.LibraryVersion}
    Map Data    {AssemblyInfo.SupportedMapDataVersion}
    Being Data  {AssemblyInfo.SupportedBeingDataVersion}
";

        /// <summary>A detailed help message explaining how to use roller.</summary>
        private static string HelpMessage { get; } =
@"    Roller is a tool for working with Parquet configuration files.
    Parquet uses comma-separated value (CSV) files for configuration.
    Roller provides a quick way to examine the content of existing CSV files, to
    generate blank CSV files, and to prepare existing CSV files for use in-game.

Usage: roller (command)
Usage: roller list (property) [category]

Commands:
    -h|help                         Display detailed help.
    -v|version                      Display version information.
    -t|templates                    Write CSV templates to current directory.
    -r|roll                         Prepare CSVs in current directory for use.
    -p|pronouns                     List all defined pronoun groups.
    -l|list (property) [category]   Inspect CSV properties and echo results.

Properties:
    ranges            Model ID ranges valid for the given category.
    maxids            The largest entity ID in use in the given category.
    tags              All entity tags referenced in the given category.
    names             All entity names referenced in the given category.
    collisions        Any duplicate names used in the given category.

Categories:
    all               Everything, the default.  This can be a long listing.
    beings            All beings.
      critters        Only critter beings.
      characters      Only character beings.
    biomes            All biomes.
    crafts            All crafting recipes.
    interactions      All interactions.
      dialgoues       Only dialogue interactions.
      quests          Only quest interactions.
    items             All items.
      p-items         Only items that correspond to parquets.
      n-items         Only items that don't correspond to parquets.
    parquets          All parquets.
      floors          Only floor parquets.
      blocks          Only block parquets.
      furnishings     Only furnishing parquets.
      collectibles    Only collectible parquets.
    rooms             All room recipes.

Checking for name collisions is especially useful because they can cause
runtime errors.

    'Roller -- The Best Alternative to a 10-Pound Mallet!'";
>>>>>>> 256142eb
        #endregion

        /// <summary>
        /// A command line tool for working with Parquet configuration files.
        /// </summary>
        /// <param name="args">Command line arguments passed in to the tool.</param>
        internal static int Main(string[] args)
        {
            var optionText = args.Length > 0
                ? args[0].ToLower()
                : "";
            var property = args.Length > 1
                ? args[1].ToLower()
                : "";
            var category = args.Length > 2
                ? args[2].ToLower()
                : "";

            Command command = ParseCommand(optionText);
            ModelCollection workload = null;

            if (command == ListPropertyForCategory)
            {
                command = ParseProperty(property);
                if (command != DisplayBadArguments)
                {
                    workload = ParseCategory(category);
                }
            }

            return (int)command(workload);
        }

        #region Command Line Argument Parsing
        /// <summary>
        /// Takes a single argument corresponding to the "command" selection and determines which command it corresponds to.
        /// </summary>
        /// <param name="inCommandText">The first command line argument.</param>
        /// <returns>An action for <see cref="Roller"/> to take.</returns>
        private static Command ParseCommand(string inCommandText)
        {
            switch (inCommandText)
            {
                case "/?":
                case "-?":
                case "/h":
                case "-h":
                case "--help":
                case "help":
                    return DisplayHelp;
                case "-v":
                case "version":
                    return DisplayVersion;
                case "-t":
                case "template":
                case "templates":
                    return CreateTemplates;
                case "-r":
                case "roll":
                    return RollCSVs;
                case "-p":
                case "pronoun":
                case "pronouns":
                    return ListPronouns;
                case "-l":
                case "list":
                    return ListPropertyForCategory;
                default:
                    return DisplayDefault;
            }
        }

        /// <summary>
        /// Takes a single argument corresponding to the "property" selection and determines which subcommand it corresponds to.
        /// </summary>
        /// <param name="inProperty">The second command line argument.</param>
        /// <returns>An action for <see cref="Roller"/> to take.</returns>
        private static Command ParseProperty(string inProperty)
        {
            switch (inProperty)
            {
                case "range":
                case "ranges":
                    return ListRanges;
                case "maxid":
                case "maxids":
                    return ListMaxIDs;
                case "tag":
                case "tags":
                    return ListTags;
                case "name":
                case "names":
                    return ListNames;
                case "collision":
                case "collisions":
                    return ListCollisions;
                default:
                    if (string.IsNullOrEmpty(inProperty))
                    {
                        Console.WriteLine("Specify property.\n");
                    }
                    else
                    {
                        Console.WriteLine($"Unrecognized property {inProperty}.\n");
                    }
                    return DisplayBadArguments;
            }
        }

        /// <summary>
        /// Takes a single argument corresponding to the "category" selection and determines which workload it corresponds to.
        /// </summary>
        /// <param name="inCategory">The third command line argument.</param>
        /// <returns>A collection of <see cref="Model"/>s to take action on.</returns>
        private static ModelCollection ParseCategory(string inCategory)
        {
            ModelCollection workload = null;

            // Default to everything.
            if (string.IsNullOrEmpty(inCategory))
            {
                inCategory = "all";
            }

            All.LoadFromCSV();

            // Advertise plural categories but accept singular
            switch (inCategory)
            {
                case "all":
                    var entireRange = new List<Range<ModelID>>
                    {
                        All.CritterIDs,
                        All.CharacterIDs,
                        All.BiomeIDs,
                        All.CraftingRecipeIDs,
                        All.InteractionIDs,
                        All.MapChunkIDs,
                        All.MapRegionIDs,
                        All.FloorIDs,
                        All.BlockIDs,
                        All.FurnishingIDs,
                        All.CollectibleIDs,
                        All.RoomRecipeIDs,
                        All.ScriptIDs,
                        All.ItemIDs
                    };
                    workload = new ModelCollection(entireRange, ((IEnumerable<Model>)All.Beings)
                                                                .Concat(All.Biomes)
                                                                .Concat(All.CraftingRecipes)
                                                                .Concat(All.Interactions)
                                                                .Concat(All.Parquets)
                                                                .Concat(All.RoomRecipes)
                                                                .Concat(All.Items));
                    break;
                case "being":
                case "beings":
                    workload = new ModelCollection(All.BeingIDs, All.Beings);
                    break;
                case "critter":
                case "critters":
                    IEnumerable<BeingModel> critters = All.Beings.Where(model => model.ID.IsValidForRange(All.CritterIDs));
                    workload = new ModelCollection(All.CritterIDs, critters);
                    break;
                case "character":
                case "characters":
                    IEnumerable<BeingModel> characters = All.Beings.Where(model => model.ID.IsValidForRange(All.CharacterIDs));
                    workload = new ModelCollection(All.CharacterIDs, characters);
                    break;
                case "biome":
                case "biomes":
                    workload = new ModelCollection(All.BiomeIDs, All.Biomes);
                    break;
                case "craft":
                case "crafts":
                    workload = new ModelCollection(All.CraftingRecipeIDs, All.CraftingRecipes);
                    break;
                case "interaction":
                case "interactions":
                    workload = new ModelCollection(All.InteractionIDs, All.Interactions);
                    break;
                case "item":
                case "items":
                    workload = new ModelCollection(All.ItemIDs, All.Items);
                    break;
                case "p-item":
                case "p-items":
                    IEnumerable<ItemModel> pitems = All.Items.Where(model => model.ParquetID != ModelID.None);
                    workload = new ModelCollection(All.ItemIDs, All.Items);
                    break;
                case "n-item":
                case "n-items":
                    IEnumerable<ItemModel> nitems = All.Items.Where(model => model.ParquetID == ModelID.None);
                    workload = new ModelCollection(All.ItemIDs, All.Items);
                    break;
                case "parquet":
                case "parquets":
                    workload = new ModelCollection(All.ParquetIDs, All.Parquets);
                    break;
                case "floor":
                case "floors":
                    IEnumerable<ParquetModel> floors = All.Parquets.Where(model => model.ID.IsValidForRange(All.FloorIDs));
                    workload = new ModelCollection(All.FloorIDs, floors);
                    break;
                case "block":
                case "blocks":
                    IEnumerable<ParquetModel> blocks = All.Parquets.Where(model => model.ID.IsValidForRange(All.BlockIDs));
                    workload = new ModelCollection(All.BlockIDs, blocks);
                    break;
                case "furnishing":
                case "furnishings":
                    IEnumerable<ParquetModel> furnishings = All.Parquets.Where(model => model.ID.IsValidForRange(All.FurnishingIDs));
                    workload = new ModelCollection(All.FurnishingIDs, furnishings);
                    break;
                case "collectible":
                case "collectibles":
                    IEnumerable<ParquetModel> collectibles = All.Parquets.Where(model => model.ID.IsValidForRange(All.CollectibleIDs));
                    workload = new ModelCollection(All.CollectibleIDs, collectibles);
                    break;
                case "room":
                case "rooms":
                    workload = new ModelCollection(All.RoomRecipeIDs, All.RoomRecipes);
                    break;
                default:
                    Console.WriteLine($"Unrecognized category {inCategory}");
                    break;
            }

            return workload;
        }
        #endregion

        #region Commands
        /// <summary>
        /// Displays the default message to the user.
        /// </summary>
        /// <param name="inWorkload">Ignored.</param>
        /// <returns><see cref="ExitCode.Success"/></returns>
        private static ExitCode DisplayDefault(ModelCollection inWorkload)
        {
            Console.WriteLine(DefaultMessage);
            return ExitCode.Success;
        }

        /// <summary>
        /// Displays a detailed help message to the user.
        /// </summary>
        /// <param name="inWorkload">Ignored.</param>
        /// <returns><see cref="ExitCode.Success"/></returns>
        private static ExitCode DisplayHelp(ModelCollection inWorkload)
        {
            Console.WriteLine(HelpMessage);
            return ExitCode.Success;
        }

        /// <summary>
        /// Displays version information to the user.
        /// </summary>
        /// <param name="inWorkload">Ignored.</param>
        /// <returns><see cref="ExitCode.Success"/></returns>
        private static ExitCode DisplayVersion(ModelCollection inWorkload)
        {
            Console.WriteLine(VersionMessage);
            return ExitCode.Success;
        }

        /// <summary>
        /// Write CSV templates to current directory.
        /// </summary>
        /// <param name="inWorkload">Ignored.</param>
        /// <returns>A value indicating success or the nature of the failure.</returns>
        private static ExitCode CreateTemplates(ModelCollection inWorkload)
        {
            // TODO This is a stub.
            Console.WriteLine("> Create templates.");
            return ExitCode.Success;
        }

        /// <summary>
        /// Prepare CSVs in current directory for use.
        /// </summary>
        /// <param name="inWorkload">Ignored.</param>
        /// <returns>A value indicating success or the nature of the failure.</returns>
        private static ExitCode RollCSVs(ModelCollection inWorkload)
        {
            // TODO This is a stub.
            Console.WriteLine("> Roll CSVs.");
            return ExitCode.Success;
        }

        /// <summary>
        /// List all defined pronoun groups.
        /// </summary>
        /// <param name="inWorkload">Ignored.</param>
        /// <returns>A value indicating success or the nature of the failure.</returns>
        private static ExitCode ListPronouns(ModelCollection inWorkload)
        {
            All.LoadFromCSV();

            foreach (var pronounGroup in All.PronounGroups)
            {
                Console.WriteLine($"{pronounGroup.ToString()}");
            }

            return ExitCode.Success;
        }
        #endregion

        #region Subcommands
        /// <summary>
        /// Displays the help message to the user, also indicating that the arguments given were not understood.
        /// </summary>
        /// <param name="inWorkload">Ignored.</param>
        /// <returns><see cref="ExitCode.BadArguments"/></returns>
        private static ExitCode DisplayBadArguments(ModelCollection inWorkload)
        {
            DisplayHelp(null);
            return ExitCode.BadArguments;
        }

        /// <summary>
        /// Lists the defined ranges for the given <see cref="Model"/>s' <see cref="ModelID"/>s.
        /// </summary>
        /// <param name="inWorkload">The <see cref="Model"/>s to inspect.</param>
        /// <returns><see cref="ExitCode.Success"/></returns>
        private static ExitCode ListRanges(ModelCollection inWorkload)
        {
            if (inWorkload == null || inWorkload.Count == 0)
            {
                Console.WriteLine("No defined content.");
                return ExitCode.Success;
            }

            foreach (var range in inWorkload.Bounds)
            {
                Console.WriteLine(range);
            }

            return ExitCode.Success;
        }

        /// <summary>
        /// Lists the largest <see cref="ModelID"/> actually in use in each of the given categories of <see cref="Model"/>s.
        /// </summary>
        /// <param name="inWorkload">The <see cref="Model"/>s to inspect.</param>
        /// <returns><see cref="ExitCode.Success"/></returns>
        private static ExitCode ListMaxIDs(ModelCollection inWorkload)
        {
            if (inWorkload == null || inWorkload.Count == 0)
            {
                Console.WriteLine("No defined content.");
                return ExitCode.Success;
            }

            var orderedWorkload = inWorkload.OrderBy(x => x.ID);
            Console.WriteLine(orderedWorkload.Last().ID);

            return ExitCode.Success;
        }

        /// <summary>
        /// Lists every unique <see cref="ModelTag"/> in use in each of the given <see cref="Model"/>s.
        /// </summary>
        /// <param name="inWorkload">The <see cref="Model"/>s to inspect.</param>
        /// <returns><see cref="ExitCode.BadArguments"/></returns>
        private static ExitCode ListTags(ModelCollection inWorkload)
        {
            if (inWorkload == null || inWorkload.Count == 0)
            {
                Console.WriteLine("No defined content.");
                return ExitCode.Success;
            }

            HashSet<ModelTag> allTags = new HashSet<ModelTag>();

            foreach (var model in inWorkload)
            {
                foreach (var modelTag in model.GetAllTags())
                {
                    if (!allTags.Any(tag => tag.CompareTo(modelTag) == 0))
                    {
                        allTags.Add(modelTag);
                    }
                }
            }

            foreach (var modelTag in allTags)
            {
                Console.WriteLine(modelTag);
            }

            return ExitCode.Success;
        }

        /// <summary>
        /// Lists every unique <see cref="Model.Name"/> in use in each of the given <see cref="Model"/>s.
        /// </summary>
        /// <param name="inWorkload">The <see cref="Model"/>s to inspect.</param>
        /// <returns><see cref="ExitCode.Success"/></returns>
        private static ExitCode ListNames(ModelCollection inWorkload)
        {
            if (inWorkload == null || inWorkload.Count == 0)
            {
                Console.WriteLine("No defined content.");
                return ExitCode.Success;
            }

            foreach (var model in inWorkload)
            {
                Console.WriteLine(model.Name);
            }

            return ExitCode.Success;
        }

        /// <summary>
        /// If more than one unique <see cref="Model"/> uses the same <see cref="Model.Name"/>, lists that as a name collision.
        /// </summary>
        /// <param name="inWorkload">The <see cref="Model"/>s to inspect.</param>
        /// <returns><see cref="ExitCode.BadArguments"/></returns>
        private static ExitCode ListCollisions(ModelCollection inWorkload)
        {
            // TODO This is a stub.
            Console.WriteLine(inWorkload);
            return ExitCode.BadArguments;
        }
        #endregion
    }
}<|MERGE_RESOLUTION|>--- conflicted
+++ resolved
@@ -43,12 +43,6 @@
 ";
 
         /// <summary>Displays roller's current version, and various library-related version strings.</summary>
-<<<<<<< HEAD
-        private static string VersionMessage { get; } = $"Version:\n    Roller      {AssemblyInfo.LibraryVersion.Remove(AssemblyInfo.LibraryVersion.Length - 2)}\n    Parquet     {AssemblyInfo.LibraryVersion}\n    Being Data  {AssemblyInfo.SupportedBeingDataVersion}\n\n    Map Data    {AssemblyInfo.SupportedMapDataVersion}\n    Script Data  {AssemblyInfo.SupportedScriptDataVersion}\n";
-
-        /// <summary>A detailed help message explaining how to use roller.</summary>
-        private static string HelpMessage { get; } = $"    Roller is a tool for working with Parquet configuration files.\n    Parquet uses comma-separated value (CSV) files for configuration.\n    Roller provides a quick way to examine the content of existing CSV files, to\n    generate blank CSV files, and to prepare existing CSV files for use in-game.\n\nUsage: roller (command)\nUsage: roller list (property) [category]\n\nCommands:\n    -h|help                         Display detailed help.\n    -v|version                      Display version information.\n    -t|templates                    Write CSV templates to current directory.\n    -r|roll                         Prepare CSVs in current directory for use.\n    -p|pronouns                     List all defined pronoun groups.\n    -l|list (property) [category]   Inspect CSV properties and echo results.\n\nProperties:\n    ranges            Model ID ranges valid for the given category.\n    maxids            The largest entity ID in use in the given category.\n    tags              All entity tags referenced in the given category.\n    names             All entity names referenced in the given category.\n    collisions        Any duplicate names used in the given category.\n\nCategories:\n    all               Everything, the default.  This can be a long listing.\n    beings            All beings.\n      critters        Only critter beings.\n      character       Only character beings.\n    biomes            All biomes.\n    crafts            All crafting recipes.\n    interactions      All interactions.\n    items             All items.\n      p-items         Only items that correspond to parquets.\n      n-items         Only items that don't correspond to parquets.\n    parquets          All parquets.\n      floors          Only floor parquets.\n      blocks          Only block parquets.\n      furnishings     Only furnishing parquets.\n      collectibles    Only collectible parquets.\n    rooms             All room recipes.\n\n    Checking for name collisions is especially useful because they can cause\n    runtime errors.\n\n    \"Roller -- The Best Alternative to a 10-Pound Mallet!\"";
-=======
         private static string VersionMessage { get; } =
 $@"Version:
     Roller      {AssemblyInfo.LibraryVersion.Remove(AssemblyInfo.LibraryVersion.Length - 2)}
@@ -106,7 +100,6 @@
 runtime errors.
 
     'Roller -- The Best Alternative to a 10-Pound Mallet!'";
->>>>>>> 256142eb
         #endregion
 
         /// <summary>
